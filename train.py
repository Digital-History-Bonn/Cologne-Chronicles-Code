"""
module for training the hdSegment Model
"""

import datetime
import argparse
from typing import List
import random

import numpy as np
import sklearn.metrics  # type: ignore
import tensorflow as tf  # type: ignore
import torch  # type: ignore
import tqdm  # type: ignore
from torch.nn import CrossEntropyLoss
from torch.optim import Adam
from torch.utils.data import DataLoader
from torchvision import transforms  # type: ignore

import preprocessing  # type: ignore
from model import DhSegment  # type: ignore
from news_dataset import NewsDataset  # type: ignore
from predict import get_file  # type: ignore

<<<<<<< HEAD
import preprocessing
from model import DhSegment
from news_dataset import NewsDataset
from utils import get_file
=======
>>>>>>> 32e812c5

EPOCHS = 1
VAL_EVERY = 250
BATCH_SIZE = 32
DATALOADER_WORKER = 4
IN_CHANNELS, OUT_CHANNELS = 3, 10
LEARNING_RATE = .001  # 0,0001 seems to work well
LOSS_WEIGHTS: List[float] = [1.0, 10.0, 10.0, 10.0, 1.0, 10.0, 10.0, 10.0, 10.0, 10.0]  # 1 and 5 seems to work well

LOGGING_IMAGE = "../prima/inputs/NoAnnotations/00675238.tif"

# set random seed for reproducibility
torch.manual_seed(42)


def train(args: argparse.Namespace, load_model=None, save_model=None):
    """
    train function. Initializes dataloaders and optimzer.
    :param args: command line arguments
    :param load_model: (default: None) path to model to load
    :param save_model: (default: None) path to save the model
    :param epochs: (default: EPOCHS) number of epochs
    :return: None
    """

    epochs = args.epochs
    batch_size = args.batch_size
    lr = args.lr
    # create model
    model = DhSegment([3, 4, 6, 4], in_channels=IN_CHANNELS, out_channel=OUT_CHANNELS, load_resnet_weights=True)

    model = model.float()

    # load model if argument is None it does nothing
    model.load(load_model)

    # load data
    dataset = NewsDataset(scale=args.scale)

    # splitting with fractions should work according to pytorch doc, but it does not
    train_set, validation_set, _ = dataset.random_split((.9, .05, .05))
    print(f"train size: {len(train_set)}, test size: {len(validation_set)}")

    print(f"ration between classes: {train_set.class_ratio(OUT_CHANNELS)}")

    # set mean and std in model for normalization
    model.means = train_set.mean
    model.stds = train_set.std

    # set optimizer and loss_fn
    optimizer = Adam(model.parameters(), lr=lr)  # weight_decay=1e-4
    loss_fn = CrossEntropyLoss(weight=torch.tensor(LOSS_WEIGHTS))  # weight=torch.tensor(LOSS_WEIGHTS)

    train_loader = torch.utils.data.DataLoader(train_set, batch_size=batch_size, shuffle=True,
                                               num_workers=DATALOADER_WORKER, drop_last=True)
    val_loader = DataLoader(validation_set, batch_size=BATCH_SIZE, shuffle=False, num_workers=DATALOADER_WORKER,
                            drop_last=True)

    train_loop(train_loader, model, loss_fn, epochs, optimizer, val_loader, save_model)


def train_loop(train_loader: DataLoader, model: DhSegment, loss_fn: torch.nn.Module, epochs: int,
               optimizer: torch.optim.Optimizer, val_loader: DataLoader, save_model: str):
    """
    executes all training epochs. After each epoch a validation round is performed.
    :param train_loader: Dataloader object
    :param model: model to train
    :param loss_fn: loss function to optimize
    :param optimizer: optimizer to use
    :param val_loader: dataloader with validation data
    :param epochs: number of epochs that will be executed
    :return: None
    """

    model.to(DEVICE)
    loss_fn.to(DEVICE)

    step = 0
    for epoch in range(1, epochs + 1):
        model.train()

        with tqdm.tqdm(total=(len(train_loader)), desc=f'Epoch {epoch}/{epochs}', unit='batches') as pbar:
            for images, targets in train_loader:
                images = images.to(DEVICE)
                targets = targets.to(DEVICE)

                # Compute prediction and loss
                preds = model(images)
                loss = loss_fn(preds, targets)

                # Backpropagation
                optimizer.zero_grad(set_to_none=True)
                loss.backward()
                optimizer.step()

                # update description
                pbar.update(1)
                pbar.set_postfix(**{'loss (batch)': loss.item()})

                # update tensor board logs
                step += 1
                with summary_writer.as_default():
                    tf.summary.scalar('train loss', loss.item(), step=step)
                    # tf.summary.image('train image', torch.permute(images.cpu(), (0, 2, 3, 1)), step=step)
                    # tf.summary.image('train prediction', preds.float().detach().cpu().argmax(axis=1)[:, :, :, None] / OUT_CHANNELS, step=step)
                    # tf.summary.image('train targets', targets[:, :, :, None].float().cpu() / OUT_CHANNELS, step=step)

                # delete data from gpu cache
                del images, targets, preds, loss
                torch.cuda.empty_cache()

                if step % VAL_EVERY == 0:
                    validation(val_loader, model, loss_fn, epoch, step)

        model.save(save_model)


def validation(val_loader: DataLoader, model, loss_fn, epoch: int, step: int):
    """
    Executes one validation round, containing the evaluation of the current model on the entire validation set.
    :param model: model to validate
    :param loss_fn: loss_fn to validate with
    :param val_loader: dataloader with validation data
    :param epoch: current epoch value for logging
    :param step: current batch related step value for logging. Count of batches that have been loaded.
    :return: None
    """

    model.eval()

    size = len(val_loader)

    loss_sum = 0
    jaccard_sum = 0
    accuracy_sum = 0
    for images, targets in tqdm.tqdm(val_loader, desc='validation_round', total=size):
        # Compute prediction and loss
        augmentations = get_augmentations()
        data = augmentations(torch.concat((images, targets[:, np.newaxis, :, :]), dim=1))
        images = data[:, :-1].to(device=DEVICE, dtype=torch.float32)
        targets = data[:, -1].to(device=DEVICE, dtype=torch.long)

        pred = model(images)
        loss = loss_fn(pred, targets)

        pred = pred.detach().cpu().numpy()
        loss = loss.detach().cpu().numpy()

        targets = targets.detach().cpu().numpy()

        loss_sum += loss
        pred = np.argmax(pred, axis=1)
        jaccard_sum += sklearn.metrics.jaccard_score(targets.flatten(), pred.flatten(), average='macro')
        accuracy_sum += sklearn.metrics.accuracy_score(targets.flatten(), pred.flatten())

        del images, targets, pred, loss
        torch.cuda.empty_cache()

    val_logging(accuracy_sum, epoch, jaccard_sum, loss_sum, model, step, val_loader)


def val_logging(accuracy_sum, epoch, jaccard_sum, loss_sum, model, step, val_loader):
    size = len(val_loader)
    image, target = val_loader.dataset[random.randint(0, size * int(val_loader.batch_size))]
    image = torch.unsqueeze(image.to(DEVICE), 0)
    pred = model(image).argmax(dim=1).float()
    log_image = get_file(LOGGING_IMAGE)
    log_pred = model.predict(log_image.to(DEVICE))

    # update tensor board logs
    with summary_writer.as_default():
        tf.summary.scalar('val loss', loss_sum / size, step=step)
        tf.summary.scalar('val accuracy', accuracy_sum / size, step=step)
        tf.summary.scalar('val jaccard score', jaccard_sum / size, step=step)
        tf.summary.scalar('epoch', epoch, step=step)
        tf.summary.image('val image', torch.permute(image.cpu(), (0, 2, 3, 1)),
                         step=step)
        tf.summary.image('val target', target.float().cpu()[None, :, :, None] / OUT_CHANNELS, step=step)
        tf.summary.image('val prediction', pred.float().cpu()[:, :, :, None] / OUT_CHANNELS, step=step)
        tf.summary.image('full site prediction input', torch.permute(log_image.cpu(), (0, 2, 3, 1)), step=step)
        tf.summary.image('full site prediction result', log_pred[None, :, :, None], step=step)

    print(f"average loss: {loss_sum / size}")
    print(f"average accuracy: {accuracy_sum / size}")
    print(f"average jaccard score: {jaccard_sum / size}")  # Intersection over Union

    del size, image, target, pred, log_image, log_pred
    torch.cuda.empty_cache()


def get_augmentations() -> transforms.Compose:
    """Defines transformations"""
    return transforms.Compose([
        transforms.RandomHorizontalFlip(),
        transforms.RandomVerticalFlip(),
        transforms.RandomRotation(180)
    ])


def get_args() -> argparse.Namespace:
    """defines arguments"""
    parser = argparse.ArgumentParser(description='train')
    parser.add_argument('--epochs', '-e', metavar='EPOCHS', type=int, default=EPOCHS, help='number of epochs to train')
    parser.add_argument('--name', '-n', metavar='NAME', type=str,
                        default=datetime.datetime.now().strftime("%Y%m%d-%H%M%S"),
                        help='name of run in tensorboard')
    parser.add_argument('--batch-size', '-b', dest='batch_size', metavar='B', type=int, default=BATCH_SIZE,
                        help='Batch size')
    parser.add_argument('--learning-rate', '-l', metavar='LR', type=float, default=LEARNING_RATE,
                        help='Learning rate', dest='lr')
    parser.add_argument('--scale', '-s', type=float, default=preprocessing.SCALE,
                        help='Downscaling factor of the images')

    return parser.parse_args()


if __name__ == '__main__':
    args = get_args()
    DEVICE = "cuda:0" if torch.cuda.is_available() else "cpu"
    print(f"Using {DEVICE} device")

    # setup tensor board
    train_log_dir = 'logs/runs/' + args.name
    summary_writer = tf.summary.create_file_writer(train_log_dir)

    train(args, load_model=None, save_model='Models/model.pt')<|MERGE_RESOLUTION|>--- conflicted
+++ resolved
@@ -20,15 +20,7 @@
 import preprocessing  # type: ignore
 from model import DhSegment  # type: ignore
 from news_dataset import NewsDataset  # type: ignore
-from predict import get_file  # type: ignore
-
-<<<<<<< HEAD
-import preprocessing
-from model import DhSegment
-from news_dataset import NewsDataset
-from utils import get_file
-=======
->>>>>>> 32e812c5
+from utils import get_file # type: ignore
 
 EPOCHS = 1
 VAL_EVERY = 250
