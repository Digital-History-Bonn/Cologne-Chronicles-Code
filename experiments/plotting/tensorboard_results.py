from csv import reader
from typing import Any, Tuple, List
import numpy as np
from numpy import ndarray
import matplotlib.pyplot as plt

import requests
import tikzplotlib

from experiments.plotting.utils import tikzplotlib_fix_ncols

TAGS = ['current+best',
        'epoch',
        'multi-acc-test/class+0',
        'multi-acc-test/class+1',
        'multi-acc-test/class+2',
        'multi-acc-test/class+3',
        'multi-acc-test/class+4',
        'multi-acc-test/class+5',
        'multi-acc-test/class+6',
        'multi-acc-test/class+7',
        'multi-acc-test/class+8',
        'multi-acc-test/class+9',
        'multi-acc-val/class+0',
        'multi-acc-val/class+1',
        'multi-acc-val/class+2',
        'multi-acc-val/class+3',
        'multi-acc-val/class+4',
        'multi-acc-val/class+5',
        'multi-acc-val/class+6',
        'multi-acc-val/class+7',
        'multi-acc-val/class+8',
        'multi-acc-val/class+9',
        'test/accuracy',
        'test/jaccard+score',
        'test/loss',
        'train loss',
        'val/accuracy',
        'val/jaccard+score',
        'val/loss']

# RUNS = [
#     ['cross_entropy_amp_A', 'cross_entropy_amp_B', 'cross_entropy_amp_C'],
#     ['focal_loss_amp_A', 'focal_loss_amp_B', 'focal_loss_amp_C'],
#     ['focal_loss_no_amp_A', 'focal_loss_no_amp_B', 'focal_loss_no_amp_C']
# ]

# RUNS = [
#     ['dh_segment_euro_B', 'dh_segment_euro_C', 'dh_segment_euro_D'],
#     ['cbam_euro_no_skip_A', 'cbam_euro_no_skip_B', 'cbam_euro_no_skip_C'],
#     ['trans_unet_fast_euro_A', 'trans_unet_fast_euro_B', 'trans_unet_fast_euro_C']
# ]

# RUNS = [
#     ['lerning_rate_test_4_6_A', 'lerning_rate_4_6_B', 'lerning_rate_4_6_C'],
#     ['scaling_64_512_1.0', 'scaling_64_512_2.0', 'scaling_64_512_3.0'],
#     ['reduce_1.0', 'reduce_2.0', 'reduce_3.0'],
# ]

# RUNS = [
#     ['dh_segment_newspaper_H'],
#     ['cbam_newspaper_A'],
#     ['trans_unet_newspaper_A']
# ]
# RUNS = [
#     ['dh_segment_newspaper_H'],
# ]
# RUNS = [
#     ['cbam_newspaper_A'],
# ]
# RUNS = [
#     ['trans_unet_newspaper_A']
# ]

RUNS = [
    ['neurips_dh_segment_scratch_1.0', 'neurips_dh_segment_scratch_2.0', 'neurips_dh_segment_scratch_3.0', 'neurips_dh_segment_scratch_4.0'],
    ['neurips_dh_segment_1.0', 'neurips_dh_segment_2.0', 'neurips_dh_segment_3.0', 'neurips_dh_segment_4.0']
]

# RUNS = [['lerning_rate_test_4_6_A', 'lerning_rate_4_6_B', 'lerning_rate_4_6_C']]


# RUNS = [['final_dh_1.0', 'final_dh_2.0', 'final_dh_3.0']]
# RUNS = [['final_dh_segment_1.0', 'final_dh_segment_2.0', 'final_dh_segment_3.0'],
#         ['final_cbam_1.0', 'final_cbam_2.0', 'final_cbam_3.0']]

XTICKS = [np.arange(1, 11) + 0.375, ["Background",
                                     "Caption",
                                     "Table",
                                     "Paragraph",
                                     "Heading",
                                     "Header",
                                     "Separator Vertical",
<<<<<<< HEAD
                                     "Separator Horizontal",
                                     "Inverted Text",
                                     "Image"]]
=======
                                     "Separator",
                                     "Image",
                                     "Inverted Text"]]
>>>>>>> 1b72579a

# XTICKS = [np.arange(1, 9) + 0.375, ["Background",
#                                      "Caption",
#                                      "Table",
#                                      "Article",
#                                      "Heading",
#                                      "Header",
#                                      "Separator",
#                                      "Separator Horizontal"]]

# XTICKS = [np.arange(1, 5) + 0.375, ["Background",
#                                      "Article",
#                                      "Heading",
#                                      "Separator"]]

# XTICKS = [np.arange(1, 5) + 0.375, ["Background",
#                                      "Text",
#                                      "Separator",
#                                      "Separator Big"]]

plt.rcParams["figure.figsize"] = (30, 20)
plt.rcParams["font.size"] = 35
plt.rcParams['savefig.pad_inches'] = 0
plt.rcParams.update({'font.size': 40})


def get_data(tag: str, run: str) -> Tuple[ndarray, ndarray]:
    """
    Load tensorboard data from localhost
    :param tag: which data to load from a run
    :param run: which runs to load
    :return: Tuple with steps and data 1d ndarrays
    """
    url = f'http://localhost:6006/experiment/defaultExperimentId/data/plugin/scalars/scalars?tag={tag}&run={run}&format=csv'
    r = requests.get(url, allow_redirects=True)
    data_csv = reader(r.text.splitlines())
    data = np.array(list(data_csv)[1:], dtype=float)
    return data[:, 1], data[:, 2]


def get_timeseries(tag: str, runs: List[List[str]] = RUNS) -> Tuple[List[ndarray], List[ndarray]]:
    """
    Build up lists for each run containing all versions of that run.
    :param tag: tag of data that should be loaded
    :param runs: which runs to use
    :return: steps and data lists
    """
    data = []
    step_lists = []
    for run in runs:
        value_list = []
        for version in run:
            steps, values = get_data(tag, version)
            value_list.append(values)
        data.append(np.array(value_list))
        step_lists.append(np.array(steps, dtype=int))

    # custom step correction
    # step_lists[-1] = step_lists[-1]//2
    # step_lists[-2] = step_lists[-2]//2

    return step_lists, data


def average(data):
    avg_data = []
    for i in range(0, len(data), 3):
        avg_data.append(np.mean(data[i:i + 3], axis=0))
    return avg_data


STEPS, EPOCHS = get_timeseries('epoch')


def plot_bar(data: ndarray, stds: ndarray, name: str, ticks: Any, labels: List[str], title: str, ylabel: str) -> None:
    """
    Plot 2d data, which has been summarized from 3d Data along one axis.
    :param data: ndarray 2d data
    :param stds: standart deviation ndarray fro each data point
    :param name: name for saved file
    :param xlabel: name for x-axis label
    """
    xdata = np.arange(data.shape[0]) + 1
    fig, axplt = plt.subplots()
    axplt.set_ylabel(ylabel)

    for i in range(2):
        axplt.bar(xdata + i / 4, data[:, i], 0.25, align="center", yerr=stds[:, i], label=labels[i])
        # axplt.bar(xdata + i / 4, data[:, i], 0.25, align="center", label=labels[i])
    # axplt.bar(xdata, data, align="center", yerr=stds)
    # axplt.bar(xdata, data, align="center")

    axplt.set_xticks(ticks[0], ticks[1], rotation=45, ha='right')
    axplt.legend(loc="upper right")
    fig.subplots_adjust(bottom=0.2)
    plt.title(title)
    plt.grid()

    plt.savefig(f"{name}.pdf")

    # pylint: disable=assignment-from-no-return
    fig = plt.gcf()
    fig = tikzplotlib_fix_ncols(fig)
    tikzplotlib.save(f"{name}.tex")
    plt.show()


def plot(steps, data, main_color, background_color, title, labels, tiks_name, ylabel, legend):
    """Plots timeseries with error bands"""

    # custom step correction
    epochs = EPOCHS[1][0].astype(int)

    steps[1] = correct_from(epochs, steps)

    data[1] = np.stack([data[1][0][:911], np.append(data[1][1], [data[1][1][-1], data[1][1][-1]]), data[1][2][:911]])
    data[0] = data[0][:, : 911]

    for index, timeseries in enumerate(data):
        mean = np.mean(timeseries, axis=0)
        error = np.std(timeseries, axis=0)
        # mean = timeseries[0]

        plt.plot(steps[index], mean, color=main_color[index], label=labels[index])
        # plt.plot(steps[index], mean, color=main_color[index])
        plt.fill_between(steps[index], mean - error, mean + error, color=background_color[index])
    plt.title(title)

    # set_xticks(steps, epochs)
    set_xticks_per_version(0, steps, epochs)

    plt.xlabel('Epochs')
    plt.ylabel(ylabel)
    plt.grid()
    plt.legend(loc=legend)

    plt.savefig(f"{tiks_name}.pdf")
    fig = plt.gcf()
    fig = tikzplotlib_fix_ncols(fig)
    tikzplotlib.clean_figure()
    tikzplotlib.save(f"{tiks_name}.tex")
    plt.clf()
    # plt.show()


def correct_from(epochs, steps):
    """Corrects steps number from epoch_number onwards. In this case the steps in the second run from epoch 200 forward
    rise twice as fast as in the first one. Therefore from epoch 200 they are corrected to match the other run."""
    epoch_number = 200
    index = np.where(epochs == epoch_number)[0][0]
    return np.concatenate([steps[1][: index], steps[1][index] + (steps[1][index:] - steps[1][index]) // 2])[:-1]


def set_xticks(steps, epochs=EPOCHS[0][0].astype(int)):
    """Arange x ticks so that the units is epochs and not steps. Calculates step per value based on last epoch and
    last step. This only works if this does not change throughout training and versions."""
    number_epochs = epochs[-1]
    number_steps = steps[1][-1]
    step_per_epoch = number_steps // number_epochs
    epoch_tiks = 50
    plt.xticks(np.append(np.arange(0, number_steps, step_per_epoch * epoch_tiks)[:-1], steps[1][-1] + 1),
               np.arange(0, number_epochs + 1, epoch_tiks))


def set_xticks_per_version(index, steps, epochs):
    """Arange x ticks so that the units is epochs and not steps. This version do"""
    # epochs = EPOCHS[index][0].astype(int)
    # steps = STEPS[index]
    number_epochs = epochs[-1]
    steps = correct_from(epochs, np.array(STEPS))
    # insert missing epoch values
    # missing = []
    # for index, _ in enumerate(epochs):
    #     if index + 1 < len(epochs) and epochs[index] != epochs[index + 1] and epochs[index] + 1 != epochs[index + 1]:
    #         missing.append(index)
    #
    # missing = np.array(missing)
    # epochs = np.array(epochs).astype(int)
    # steps = np.array(steps).astype(int)
    # epochs = np.insert(epochs, missing + 1, epochs[missing] + 1)
    # steps = np.insert(steps, missing + 1, steps[missing])

    change = np.insert(epochs[1:] != epochs[:-1], 0, True)[:-2]
    steps_epoch = np.insert(steps[change], 0, 0)
    epoch_tiks = 50
    plt.xticks(np.append(steps_epoch[1::epoch_tiks], steps[-1] + 1), np.arange(0, number_epochs + 1, epoch_tiks))


def val_loss():
    steps, data = get_timeseries('val/loss')
    title = "Validation Loss"
    tiks_name = "final_val_loss"
    ylabel = "Loss"
    legend = "upper right"

    return steps, data, title, tiks_name, ylabel, legend


def val_acc():
    steps, data = get_timeseries('val/accuracy')
    title = "Validation accuracy"
    tiks_name = "final_val_acc"
    ylabel = "Accuracy"
    legend = "lower right"

    return steps, data, title, tiks_name, ylabel, legend


def val_jac():
    steps, data = get_timeseries('val/jaccard score')
    title = "Validation Jaccard Score"
    tiks_name = "final_val_jac"
    ylabel = "Jaccard Score"
    legend = "lower right"

    return steps, data, title, tiks_name, ylabel, legend


def graph():
    main_labels = ['DhSegment', 'DhSegment CBAM']
    main_color = ['tab:blue', 'tab:orange', 'tab:green', 'tab:red', 'tab:purple']
    background_color = ['lightsteelblue', 'peachpuff', 'palegreen', 'tab:red', 'tab:purple']

    steps, data, title, tiks_name, ylabel, legend = val_loss()

    plot(steps, data, main_color, background_color, title, main_labels, tiks_name, ylabel, legend)

    steps, data, title, tiks_name, ylabel, legend = val_acc()

    plot(steps, data, main_color, background_color, title, main_labels, tiks_name, ylabel, legend)

    steps, data, title, tiks_name, ylabel, legend = val_jac()

    plot(steps, data, main_color, background_color, title, main_labels, tiks_name, ylabel, legend)


def class_sci():
    tags = ['multi-acc-test/class 0',
            'multi-acc-test/class 1',
            'multi-acc-test/class 2',
            'multi-acc-test/class 3',
            'multi-acc-test/class 4',
            'multi-acc-test/class 5',
            'multi-acc-test/class 6',
            'multi-acc-test/class 7',
            'multi-acc-test/class 8',
            'multi-acc-test/class 9']

    # tags = ['multi-acc-test/class 0',
    #         'multi-acc-test/class 4',
    #         'multi-acc-test/class 5',
    #         'multi-acc-test/class 7',]

    # tags = ['multi-acc-test/class 0',
    #         'multi-acc-test/class 4',
    #         'multi-acc-test/class 7',
    #         'multi-acc-test/class 9',]

    # tags = ['multi-acc-test/class 0',
    #         'multi-acc-test/class 2',
    #         'multi-acc-test/class 3',
    #         'multi-acc-test/class 4',
    #         'multi-acc-test/class 5',
    #         'multi-acc-test/class 6',
    #         'multi-acc-test/class 7',
    #         'multi-acc-test/class 9']

    mean, std = get_data_bar(tags)

    # labels = ["DhSegment", "CBAM", "Trans Unet"]
    # labels = ["DhSegment", "CBAM skip", "CBAM no Skip"]
    # labels = ["so scaling", "scaling", "reduce", "reduce_focal"]
    labels = ["scratch", "pretrained"]

    name = "final-class-csi"
    title = "Multi Class IoU"
    ylabel = 'IoU'

    # plot_bar(data, np.zeros(1), name, XTICKS, labels, title)
    plot_bar(mean, std, name, XTICKS, labels, title, ylabel)


def class_precision():
    tags = ['multi-precision-test/class 0',
            'multi-precision-test/class 1',
            'multi-precision-test/class 2',
            'multi-precision-test/class 3',
            'multi-precision-test/class 4',
            'multi-precision-test/class 5',
            'multi-precision-test/class 6',
            'multi-precision-test/class 7',
            'multi-precision-test/class 8',
            'multi-precision-test/class 9']

    # tags = ['multi-precision-test/class 0',
    #         'multi-precision-test/class 4',
    #         'multi-precision-test/class 5',
    #         'multi-precision-test/class 7']
    #
    # tags = ['multi-precision-test/class 0',
    #         'multi-precision-test/class 4',
    #         'multi-precision-test/class 7',
    #         'multi-precision-test/class 9']

    # tags = ['multi-precision-test/class 0',
    #         'multi-precision-test/class 2',
    #         'multi-precision-test/class 3',
    #         'multi-precision-test/class 4',
    #         'multi-precision-test/class 5',
    #         'multi-precision-test/class 6',
    #         'multi-precision-test/class 7',
    #         'multi-precision-test/class 9']

    mean, std = get_data_bar(tags)

    labels = ["scratch", "pretrained"]
    name = "final-class-precision"
    title = "Multi Class Precision"
    ylabel = 'Precision'

    # plot_bar(data, np.zeros(1), name, XTICKS, labels, title)
    plot_bar(mean, std, name, XTICKS, labels, title, ylabel)


def get_data_bar(tags):
    data = []
    for tag in tags:
        _, values = get_timeseries(tag)
        tag_data = []

        for i in range(len(values)):
            tag_data.append([values[i][j][-1] for j in range(len(values[i]))])

        # data.append([values[i][0][-1] for i in range(3)])
        # data.append(values[0][0][-1])
        data.append(tag_data)
        mean = []
        std = []
    for version in data:
        mean.append([np.mean(version[i]) for i in range(len(version))])
        std.append([np.std(version[i]) for i in range(len(version))])
    return np.array(mean), np.array(std)


def class_recall():
    tags = ['multi-recall-test/class 0',
            'multi-recall-test/class 1',
            'multi-recall-test/class 2',
            'multi-recall-test/class 3',
            'multi-recall-test/class 4',
            'multi-recall-test/class 5',
            'multi-recall-test/class 6',
            'multi-recall-test/class 7',
            'multi-recall-test/class 8',
            'multi-recall-test/class 9']

    # tags = ['multi-recall-test/class 0',
    #         'multi-recall-test/class 4',
    #         'multi-recall-test/class 5',
    #         'multi-recall-test/class 7',]

    # tags = ['multi-recall-test/class 0',
    #         'multi-recall-test/class 4',
    #         'multi-recall-test/class 7',
    #         'multi-recall-test/class 9',]

    # tags = ['multi-recall-test/class 0',
    #         'multi-recall-test/class 2',
    #         'multi-recall-test/class 3',
    #         'multi-recall-test/class 4',
    #         'multi-recall-test/class 5',
    #         'multi-recall-test/class 6',
    #         'multi-recall-test/class 7',
    #         'multi-recall-test/class 9']

    mean, std = get_data_bar(tags)

    # labels = ["so scaling", "scaling", "reduce", "reduce_focal"]
    labels = ["scratch", "pretrained"]
    name = "final-class-recall"
    title = "Multi Class Recall"
    ylabel = "Recall"

    # plot_bar(data, np.zeros(1), name, XTICKS, labels, title)
    plot_bar(mean, std, name, XTICKS, labels, title, ylabel)


def results():
    tags = ['test/loss',
            'test/accuracy',
            'test/jaccard score']

    mean, std = get_data_bar(tags)

    xticks = [np.arange(1, 4) + 0.375, ["Loss",
                                        "Accuracy",
                                        "Jaccard Score"]]
    labels = ["scratch", "pretrained"]
    name = "final-results"
    title = "Test Results"
    ylabel = ""

    # plot_bar(data, np.zeros(1), name, xticks, labels, title)
    plot_bar(mean, std, name, xticks, labels, title, ylabel)


def bar():
    # class_sci()
    results()
    # class_precision()
    # class_recall()

def main():
    # graph()
    bar()

if __name__ == "__main__":
    main()<|MERGE_RESOLUTION|>--- conflicted
+++ resolved
@@ -91,15 +91,9 @@
                                      "Heading",
                                      "Header",
                                      "Separator Vertical",
-<<<<<<< HEAD
                                      "Separator Horizontal",
-                                     "Inverted Text",
-                                     "Image"]]
-=======
-                                     "Separator",
                                      "Image",
                                      "Inverted Text"]]
->>>>>>> 1b72579a
 
 # XTICKS = [np.arange(1, 9) + 0.375, ["Background",
 #                                      "Caption",
