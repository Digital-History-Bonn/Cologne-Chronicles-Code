--- conflicted
+++ resolved
@@ -11,17 +11,11 @@
 from skimage import io
 from tqdm import tqdm
 
-<<<<<<< HEAD
 
-# import draw_img
-# import read_xml
+# import draw_img, read_xml
 # from draw_img import LABEL_NAMES
 
-from script import draw_img
-from script import read_xml
-=======
 from script import draw_img, read_xml
->>>>>>> 3473cd22
 from script.draw_img import LABEL_NAMES
 
 INPUT = "../../data/newspaper/annotations/"
