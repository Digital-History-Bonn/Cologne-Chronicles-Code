matplotlib
numpy
pillow
torch
scikit-learn
tqdm
beautifulsoup4
scikit-image >= 0.19.2
pytest
mypy
pylint
tensorboard
torchvision
nox
lxml
shapely
ml_collections
positional-encodings
torchmetrics
<<<<<<< HEAD
monai

#TODO add requirements
=======
opencv-python
tikzplotlib
kraken
lightning
>>>>>>> 428b7959
<|MERGE_RESOLUTION|>--- conflicted
+++ resolved
@@ -17,13 +17,10 @@
 ml_collections
 positional-encodings
 torchmetrics
-<<<<<<< HEAD
-monai
-
-#TODO add requirements
-=======
 opencv-python
 tikzplotlib
 kraken
 lightning
->>>>>>> 428b7959
+monai
+
+#TODO add requirements