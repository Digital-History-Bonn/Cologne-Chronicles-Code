"""
module for training the hdSegment Model
"""

import argparse
import datetime
import warnings
from typing import List, Union, Tuple

import numpy as np
import torch
from numpy import ndarray
from sklearn.metrics import accuracy_score, jaccard_score
from torch.optim import Adam
from torch.utils.data import DataLoader
from torch.utils.tensorboard import SummaryWriter
from tqdm import tqdm

from src.news_seg.preprocessing import Preprocessing
from src.news_seg.model import DhSegment
from src.news_seg.news_dataset import NewsDataset
from src.news_seg.preprocessing import SCALE
from src.news_seg.utils import multi_class_csi

EPOCHS = 1
DATALOADER_WORKER = 1
IN_CHANNELS, OUT_CHANNELS = 3, 10
VAL_EVERY = 2500

BATCH_SIZE = 32
LEARNING_RATE = 1e-5  # 1e-5 from Paper .001 Standard 0,0001 seems to work well
WEIGHT_DECAY = 1e-6  # 1e-6 from Paper
LOSS_WEIGHTS: List[float] = [
    2.0,
    10.0,
    10.0,
    10.0,
    4.0,
    10.0,
    10.0,
    10.0,
    10.0,
    10.0,
]  # 1 and 5 seems to work well


# set random seed for reproducibility
# torch.manual_seed(42)


def init_model(load: Union[str, None]) -> DhSegment:
    """
    Initialise model
    :param load: contains path to load the model from. If False, the model will be initialised randomly
    :return: loaded model
    """
    # create model
    model = DhSegment([3, 4, 6, 4], in_channels=IN_CHANNELS, out_channel=OUT_CHANNELS,
                      load_resnet_weights=True)
    model = model.float()
    model.freeze_encoder()
    # load model if argument is None, it does nothing
    model.load(load)

    # set mean and std in a model for normalization
    model.means = torch.tensor((0.485, 0.456, 0.406))
    model.stds = torch.tensor((0.229, 0.224, 0.225))
    return model


class Trainer:
    """Training class containing functions for training and validation."""

    def __init__(
            self,
            load: Union[str, None] = None,
            save_model: Union[str, None] = None,
            batch_size: int = BATCH_SIZE,
            learningrate: float = LEARNING_RATE,
    ):
        """
        Trainer-class to train DhSegment Model
        :param load: model to load, init random if None
        :param save_model: name of the model in savefile and on tensorboard
        :param batch_size: size of batches
        :param learningrate: learning-rate
        """

        # init params
        self.save_model = save_model
        self.learningrate: float = learningrate
        self.batch_size: int = batch_size
        self.step: int = 0
        self.epoch: int = 0
        self.cur_best = 1000
        self.best_step = 0

        self.model = init_model(load)

        # set optimizer and loss_fn
        self.optimizer = Adam(
            self.model.parameters(), lr=learningrate, weight_decay=WEIGHT_DECAY
        )  # weight_decay=1e-4

        # load data
        preprocessing = Preprocessing(scale=args.scale, crop_factor=args.crop_factor, crop_size=args.crop_size)
        dataset = NewsDataset(preprocessing, image_path=f"{args.data_path}images/",
                              target_path=f"{args.data_path}targets/",
                              limit=args.limit, dataset=args.dataset)

        train_set, validation_set, test_set = dataset.random_split((0.9, 0.05, 0.05))
        print(f"train size: {len(train_set)}, test size: {len(validation_set)}")

        # Turn of augmentations on Validation-set
        validation_set.augmentations = False
        test_set.augmentations = False

        # init dataloader
        self.train_loader = DataLoader(
            train_set,
            batch_size=batch_size,
            shuffle=True,
            num_workers=DATALOADER_WORKER,
            drop_last=True,
        )
        self.val_loader = DataLoader(
            validation_set,
            batch_size=batch_size,
            shuffle=False,
            num_workers=DATALOADER_WORKER,
            drop_last=True,
        )
        self.test_loader = DataLoader(
            test_set,
            batch_size=batch_size,
            shuffle=False,
            num_workers=DATALOADER_WORKER,
            drop_last=True,
        )

        # check for cuda
        self.device = args.cuda_device if torch.cuda.is_available() else "cpu"
        print(f"Using {self.device} device")

        self.loss_fn = torch.nn.CrossEntropyLoss(
            weight=torch.tensor(LOSS_WEIGHTS).to(self.device)
        )

    def train(self, epochs: int = 1) -> None:
        """
        executes all training epochs. After each epoch a validation round is performed.
        :param epochs: number of epochs that will be executed
        :return: None
        """

        self.model.to(self.device)
        self.loss_fn.to(self.device)
        self.step = 0

        for self.epoch in range(1, epochs + 1):
            self.model.train()

            with tqdm(
                    total=(len(self.train_loader)),
                    desc=f"Epoch {self.epoch}/{epochs}",
                    unit="batche(s)",
            ) as pbar:
                for images, targets in self.train_loader:
                    preds = self.model(images.to(self.device))
                    loss = self.loss_fn(preds, targets.to(self.device))

                    # Backpropagation
                    self.optimizer.zero_grad(set_to_none=True)
                    loss.backward()
                    self.optimizer.step()

                    # update tensor board logs
                    self.step += 1
                    # pylint: disable-next=not-context-manager

                    summary_writer.add_scalar("train loss", loss.item(), global_step=self.step)
                    # summary_writer.add_scalar('batch mean', images.detach().cpu().mean(), global_step=self.step)
                    # summary_writer.add_scalar('batch std', images.detach().cpu().std(), global_step=self.step)
                    # summary_writer.add_scalar('target batch mean', targets.detach().cpu().float().mean(),
                    # global_step=self.step)
                    # summary_writer.add_scalar('target batch std', targets.detach().cpu().float().std(),
                    # global_step=self.step)

                    # update description
                    pbar.update(1)
                    pbar.set_postfix(**{"loss (batch)": loss.item()})

                    # delete data from gpu cache
                    del images, targets, loss, preds
                    torch.cuda.empty_cache()

                    if self.step % VAL_EVERY == 0:
                        loss, acc = self.validation()

                        # early stopping
                        if loss + (1 - acc) < self.cur_best:
                            # update cur_best value
                            self.cur_best = loss + (1 - acc)
                            self.best_step = self.step
                            print(
                                f"saved model because of early stopping with value {loss + (1 - acc)}"
                            )

                            # save the model
                            if self.save_model is not None:
                                self.model.save(self.save_model + "_best")

                    # log the step of current best model
                    # pylint: disable-next=not-context-manager
                    summary_writer.add_scalar(
                        "current best", self.best_step, global_step=self.step
                    )

            # save model at end of epoch
            self.model.save(self.save_model)

        self.validation(test_validation=True)

    def validation(self, test_validation: bool = False) -> Tuple[float, float]:
        """
        Executes one validation round, containing the evaluation of the current model on the entire validation set.
        jaccard score, accuracy and multiclass accuracy are calculated over the validation set. Multiclass accuracy
        also tracks a class sum value, to handle nan values from MulticlassAccuracy
        Is also being used for test-evaluation at the end of training with another dataset.
        :return: None
        """
        loader = self.test_loader if test_validation else self.val_loader
        self.model.eval()
        size = len(loader)

        loss, jaccard, accuracy, class_acc, class_sum = (
            0,
            0,
            0,
            np.zeros(OUT_CHANNELS),
            np.zeros(OUT_CHANNELS),
        )

        for images, targets in tqdm(
                loader, desc="validation_round", total=size, unit="batch(es)"
        ):
            pred = self.model(images.to(self.device))
            batch_loss = self.loss_fn(pred, targets.to(self.device))

            # detach results
            pred = pred.detach().cpu().numpy()
            targets = targets.detach().cpu().numpy()
            loss += batch_loss.item()

            pred = np.argmax(pred, axis=1)
            jaccard += jaccard_score(targets.flatten(), pred.flatten(), average="macro")
            accuracy += accuracy_score(targets.flatten(), pred.flatten())
            batch_class_acc = multi_class_csi(
                torch.tensor(pred).flatten(), torch.tensor(targets).flatten()
            )
            class_acc += np.nan_to_num(batch_class_acc)
            class_sum += ~np.isnan(
                batch_class_acc
            )  # ignore pylint error. This comparison detects nan values

            del images, targets, pred, batch_loss
            torch.cuda.empty_cache()

        with warnings.catch_warnings():
            warnings.simplefilter("ignore")
            self.val_logging(
                loss / size,
                jaccard / size,
                accuracy / size,
                class_acc / class_sum,
                test_validation,
            )

        self.model.train()

        return loss / size, accuracy / size

    def val_logging(self, loss: float, jaccard: float, accuracy: float, class_accs: ndarray,
                    test_validation: bool) -> None:
        """Handles logging for loss values and validation images. Per epoch one random cropped image from the
        validation set will be evaluated. Furthermore, one full size image will be predicted and logged.
        :param test_validation: if true the test dataset will be used for validation
        :param loss: loss sum for validation round
        :param jaccard: jaccard score of validation round
        :param accuracy: accuracy of validation round
        :param class_accs: array of accuracy by class
        """
        # select random image and it's target
        loader = self.test_loader if test_validation else self.val_loader
        size = len(loader)
        random_idx = np.random.randint(
            0, (size * loader.batch_size if loader.batch_size else 1)
        )
        image, target = loader.dataset[random_idx]
        image = image[None, :]

        # predict image
        pred = self.model(image.to(self.device)).argmax(dim=1).float()

        environment = "test" if test_validation else "val"

        # update tensor board logs
        # pylint: disable-next=not-context-manager
        summary_writer.add_scalar("epoch", self.epoch, global_step=self.step)

        summary_writer.add_scalar(f"{environment}/loss", loss, global_step=self.step)
        summary_writer.add_scalar(f"{environment}/accuracy", accuracy, global_step=self.step)

        summary_writer.add_scalar(f"{environment}/jaccard score", jaccard, global_step=self.step)

        for i, acc in enumerate(class_accs):
            if not np.isnan(acc):
                summary_writer.add_scalar(
                    f"multi-acc-{environment}/class {i}", acc, global_step=self.step
                )

        summary_writer.add_image(
            f"image/{environment}-input",
            torch.permute(image.float().cpu(), (0, 2, 3, 1)),
            global_step=self.step,
        )
        summary_writer.add_image(
            f"image/{environment}-target",
            target.float().cpu()[None, :, :, None] / OUT_CHANNELS,
            global_step=self.step,
        )
        summary_writer.add_image(
            f"image/{environment}-prediction",
            pred.float().cpu()[:, :, :, None] / OUT_CHANNELS,
            global_step=self.step,
        )

        print(f"average loss: {loss}")
        print(f"average accuracy: {accuracy}")
        print(f"average jaccard score: {jaccard}")  # Intersection over Union

        del size, image, target, pred
        torch.cuda.empty_cache()


def get_args() -> argparse.Namespace:
    """defines arguments"""
    parser = argparse.ArgumentParser(description="train")
    parser.add_argument(
        "--epochs",
        "-e",
        metavar="EPOCHS",
        type=int,
        default=EPOCHS,
        help="number of epochs to train",
    )
    parser.add_argument(
        "--name",
        "-n",
        metavar="NAME",
        type=str,
        default=datetime.datetime.now().strftime("%Y%m%d-%H%M%S"),
        help="name of run in tensorboard",
    )
    parser.add_argument(
        "--batch-size",
        "-b",
        dest="batch_size",
        metavar="B",
        type=int,
        default=BATCH_SIZE,
        help="Batch size",
    )
    parser.add_argument(
        "--learning-rate",
        "-lr",
        metavar="LR",
        type=float,
        default=LEARNING_RATE,
        help="Learning rate",
        dest="lr",
    )
    parser.add_argument(
        "--scale",
        "-s",
        type=float,
        dest="scale",
        default=SCALE,
        help="Downscaling factor of the images",
    )
    parser.add_argument(
        "--load",
        "-l",
        type=str,
        dest="load",
        default=None,
        help="model to load (default is None)",
    )
    parser.add_argument(
        "--data-path",
        "-d",
        type=str,
        dest="data_path",
        default=None,
        help="path for folder with folders 'images' and 'targets'",
    )
    parser.add_argument(
        "--limit",
        type=int,
        default=None,
        help="limit quantity of loaded images for testing purposes",
    )
    parser.add_argument('--crop_size', type=int, default=256, help='Window size of image cropping')
    parser.add_argument('--crop_factor', type=float, default=1.5, help='Scaling factor for cropping steps')
    parser.add_argument('--dataset', type=str, default="transcribus",
                        help="which dataset to expect. Options are 'transcribus' and 'HLNA2013' "
                             "(europeaner newspaper project)")
    parser.add_argument(
        "--cuda-device", "-c", type=str, default="cuda", help="Cuda device string"
    )
<<<<<<< HEAD
=======
    parser.add_argument(
        "--torch-seed", "-ts", type=float, default=314.0, help="Torch seed"
    )

>>>>>>> a9cfebd1
    return parser.parse_args()


if __name__ == "__main__":
    args = get_args()
<<<<<<< HEAD
=======
    torch.manual_seed(args.torch_seed)
    PREDICT_SCALE = args.predict_scale
    PREDICT_IMAGE = args.predict_image
>>>>>>> a9cfebd1

    # setup tensor board
    train_log_dir = "logs/runs/" + args.name
    summary_writer = SummaryWriter(train_log_dir)

    load_model = f"Models/model_{args.load}.pt" if args.load else None

    trainer = Trainer(
        load=load_model,
        save_model=f"models/model_{args.name}",
        batch_size=args.batch_size,
        learningrate=args.lr,
    )

    trainer.train(epochs=args.epochs)<|MERGE_RESOLUTION|>--- conflicted
+++ resolved
@@ -418,24 +418,18 @@
     parser.add_argument(
         "--cuda-device", "-c", type=str, default="cuda", help="Cuda device string"
     )
-<<<<<<< HEAD
-=======
     parser.add_argument(
         "--torch-seed", "-ts", type=float, default=314.0, help="Torch seed"
     )
 
->>>>>>> a9cfebd1
     return parser.parse_args()
 
 
 if __name__ == "__main__":
     args = get_args()
-<<<<<<< HEAD
-=======
     torch.manual_seed(args.torch_seed)
     PREDICT_SCALE = args.predict_scale
     PREDICT_IMAGE = args.predict_image
->>>>>>> a9cfebd1
 
     # setup tensor board
     train_log_dir = "logs/runs/" + args.name
