--- conflicted
+++ resolved
@@ -57,7 +57,6 @@
     :param load: contains path to load the model from. If False, the model will be initialised randomly
     :return: loaded model
     """
-<<<<<<< HEAD
     if args.model == "dh_segment":
         # create model
         model = DhSegment(
@@ -67,7 +66,8 @@
             load_resnet_weights=True
         )
         model = model.float()
-        model.freeze_encoder()
+        if args.freeze:
+            model.freeze_encoder()
         # load model if argument is None, it does nothing
         model.load(load, device)
 
@@ -88,24 +88,6 @@
         model.encoder.means = torch.tensor((0.485, 0.456, 0.406))
         model.encoder.stds = torch.tensor((0.229, 0.224, 0.225))
     assert model, "No valid model string supplied in model parameter"
-=======
-    # create model
-    model = DhSegment(
-        [3, 4, 6, 4],
-        in_channels=IN_CHANNELS,
-        out_channel=OUT_CHANNELS,
-        load_resnet_weights=True,
-    )
-    model = model.float()
-    if args.freeze:
-        model.freeze_encoder()
-    # load model if argument is None, it does nothing
-    model.load(load, device)
-
-    # set mean and std in a model for normalization
-    model.means = torch.tensor((0.485, 0.456, 0.406))
-    model.stds = torch.tensor((0.229, 0.224, 0.225))
->>>>>>> efcfa56e
     return model
 
 
