"""Prediction script for Pero baseline detection."""
import argparse
import glob
import os
import random
from multiprocessing import Queue, Process, set_start_method
from time import sleep
from typing import List, Tuple

import numpy as np
import torch
from shapely import Polygon, LineString
from torch import nn
from torchvision import transforms
from torchvision.transforms import InterpolationMode

from scipy import ndimage
from PIL import ImageDraw, Image
from bs4 import BeautifulSoup

from skimage import draw

from monai.networks.nets import BasicUNet
from tqdm import tqdm

from src.OCR.utils import load_image
from src.baseline_detection.utils import nonmaxima_suppression, adjust_path
from src.baseline_detection.xml_conversion import add_baselines


def baseline_to_textline(baseline: np.ndarray, heights: List[float]) -> np.ndarray:
    """
    From https://github.com/DCGM/pero-ocr/blob/master/pero_ocr/layout_engines/layout_helpers.py.

    Convert baseline coords and its respective heights to a textline polygon.

    Args:
        baseline: baseline coords
        heights: textline heights

    Returns:
        textline polygon
    """
    heights = np.array([max(1, heights[0]), max(1, heights[1])]).astype(np.float32)  # type: ignore

    x_diffs = np.diff(baseline[:, 0])
    x_diffs = np.concatenate((x_diffs, x_diffs[-1:]), axis=0)
    y_diffs = np.diff(baseline[:, 1])
    y_diffs = np.concatenate((y_diffs, y_diffs[-1:]), axis=0)

    alfas = np.pi / 2 + np.arctan2(y_diffs, x_diffs)
    y_up_diffs = np.sin(alfas) * heights[0]
    x_up_diffs = np.cos(alfas) * heights[0]
    y_down_diffs = np.sin(alfas) * heights[1]
    x_down_diffs = np.cos(alfas) * heights[1]

    pos_up = baseline.copy().astype(np.float32)
    pos_up[:, 1] -= y_up_diffs
    pos_up[:, 0] -= x_up_diffs
    pos_down = baseline.copy().astype(np.float32)
    pos_down[:, 1] += y_down_diffs
    pos_down[:, 0] += x_down_diffs
    pos_t = np.concatenate([pos_up, pos_down[::-1, :]], axis=0)

    return pos_t  # type: ignore


def order_lines_vertical(baselines: List[np.ndarray],
                         heights: List[List[float]],
                         textlines: List[np.ndarray]) -> Tuple[List[np.ndarray],
List[List[float]],
List[np.ndarray]]:
    """
    From https://github.com/DCGM/pero-ocr/blob/master/pero_ocr/layout_engines/layout_helpers.py.

    Order lines according to their vertical position.

    Args:
        baselines: list of baselines to order
        heights: list of respective textline heights
        textlines: list of respective textline polygons

    Returns:
        ordered baselines, heights and textlines
    """
    # adding random number to order to prevent swapping when two lines are on same y-coord
    baselines_order = [baseline[0][1] + random.uniform(0.001, 0.999) for baseline in baselines]
    baselines = [baseline for _, baseline in sorted(zip(baselines_order, baselines))]
    heights = [height for _, height in sorted(zip(baselines_order, heights))]
    textlines = [textline for _, textline in sorted(zip(baselines_order, textlines))]

    return baselines, heights, textlines


def extract_layout(xml_path: str) -> Tuple[List[torch.Tensor], List[torch.Tensor]]:
    """
    Extracts the textregions and regions to mask form xml file.

    Args:
        xml_path: path to xml file

    Returns:
        mask regions and textregions
    """
    with open(xml_path, "r", encoding="utf-8") as file:
        data = file.read()

    # Parse the XML data
    soup = BeautifulSoup(data, 'xml')
    page = soup.find('Page')
    mask_regions = []
    rois = []

    table_regions = page.find_all(['TableRegion'])
    for region in table_regions:
        coords = region.find('Coords')
        points = torch.tensor([tuple(map(int, point.split(','))) for
                               point in coords['points'].split()])
        mask_regions.append(points)

    text_regions = page.find_all(['TextRegion'])
    for region in text_regions:
        coords = region.find('Coords')
        points = torch.tensor([tuple(map(int, point.split(','))) for
                               point in coords['points'].split()])
        rois.append(points)

    return mask_regions, rois


def preprocess_image(image: torch.Tensor,
                     mask_regions: List[torch.Tensor]) -> torch.Tensor:
    """
    Preprocesses the image for prediction.

    Args:
        image: input image as torch tensor
        mask_regions: List of torch tensors, each representing region to mask

    Returns:
        preprocessed image
    """
    _, width, height = image.shape
    mask = torch.ones(width, height)  # mask to filter regions

    # draw mask
    for mask_region in mask_regions:
        # draw mask to remove not text regions
        if len(mask_region) >= 3:
            rr, cc = draw.polygon(mask_region[:, 1], mask_region[:, 0], shape=(width, height))
            mask[rr, cc] = 0

    # preprocess image
    image *= mask
    resize = transforms.Resize((width // 2, height // 2))
    return resize(image)  # type: ignore


def polygon_mask(image: torch.Tensor, roi: torch.Tensor) -> torch.Tensor:
    """
    Masks everything outside the roi polygone with zeros.

    Args:
        image: torch Tensor of the shape (channel, width, height)
        roi: torch Tensor with the polygon points

    Returns:
        image: masked Tensor
    """
    _, width, height = image.shape
    mask = torch.ones(width, height)  # mask to filter regions

    # draw mask
    if len(roi) >= 3:
        rr, cc = draw.polygon(roi[:, 1], roi[:, 0], shape=(width, height))
        mask[rr, cc] = 0.0

    image[:, mask == 1] = 0.0

    return image

class BaselineEngine:
    """Class to predict baselines using approach from: https://arxiv.org/abs/2102.11838."""

    def __init__(self, model_name: str,
                 cuda: int = 0,
                 downsample: float = 1.0,
                 smooth_line_predictions: bool = True,
                 line_end_weight: float = 1.0,
                 line_detection_threshold: float = 0.2,
                 vertical_line_connection_range: int = 5,
                 paragraph_line_threshold: float = 0.3
                 ):
        """
        Predicts baselines using approach from: https://arxiv.org/abs/2102.11838.

        Args:
            model_name: model name to load
            cuda: CUDA device
            downsample: downsample factor for images before prediction (default: 1.0)
            smooth_line_predictions: Smooth line predictions (default: True)
            line_end_weight: Line end weight (default: 1.0)
            line_detection_threshold: Line detection threshold (default: 0.2)
            vertical_line_connection_range: Vertical line connection range (default: 5)
            paragraph_line_threshold: Paragraph line threshold (default: 0.3)
        """
        self.downsample = downsample
        self.smooth_line_predictions = smooth_line_predictions
        self.line_end_weight = line_end_weight
        self.line_detection_threshold = line_detection_threshold
        self.vertical_line_connection_range = vertical_line_connection_range
        self.paragraph_line_threshold = paragraph_line_threshold

        self.device = (
            torch.device(f"cuda:{cuda}")
            if torch.cuda.is_available() and cuda >= 0
            else torch.device("cpu")
        )

        self.model = BasicUNet(spatial_dims=2, in_channels=3, out_channels=6).to(self.device)
        self.model.load_state_dict(
            torch.load(f"{model_name}.pt",
                       map_location=self.device
                       )
        )
        self.model.eval()

        # Define transformations
        self.to_tensor = transforms.ToTensor()
        self.softmax = nn.Softmax(dim=1)

    def draw_textregions(self, textregions: List[torch.Tensor],
                         width: int,
                         height: int) -> torch.Tensor:
        """
        Creates outline image of the textregions from our layout prediction.

        This is similar to the Text outline output of the pero model.

        Args:
            textregions: List of textregions as polygons to draw in torch tensor
            width: width of image
            height: height of image

        Returns:
            textregions outlines drawn in torch tensor
        """
        # draw textregions
        textregion_img = Image.new('L', (height, width), color=0)
        textregion_draw = ImageDraw.Draw(textregion_img)
        for textregion in textregions:
            # draw textregion
            textregion_draw.polygon([(x[1].item(), x[0].item()) for x in textregion],
                                    fill=0,
                                    outline=255,
                                    width=3)

        return self.to_tensor(textregion_img)  # type: ignore

    def parse(self, out_map: np.ndarray) -> Tuple[List[np.ndarray],
    List[List[float]],
    List[np.ndarray]]:
        """
        From
        https://github.com/DCGM/pero-ocr/blob/master/pero_ocr/layout_engines/cnn_layout_engine.py.

        Parse input baseline, height and region map into list of baselines
        coords, list of heights and region map

        Args:
            out_map: array of baseline and endpoint probabilities with

        Returns:
            List of baselines,
            List of baseline heights and depth,
            List of textline polygons
        """
        b_list = []
        h_list = []

        # expand line heights verticaly
        heights_map = ndimage.grey_dilation(
            out_map[:, :, :2], size=(5, 1, 1))

        baselines_map = out_map[:, :, 2]
        if self.smooth_line_predictions:
            baselines_map = ndimage.convolve(baselines_map, np.ones((3, 3)) / 9)
        baselines_map = nonmaxima_suppression(baselines_map, element_size=(5, 1))
        baselines_map = baselines_map - self.line_end_weight * out_map[:, :, 3]
        baselines_map = baselines_map > self.line_detection_threshold

        # connect vertically disconnected lines - any effect?
        # Parameter is vertical connection distance in pixels.
        baselines_map_dilated = ndimage.binary_dilation(
            baselines_map,
            structure=np.asarray([[1, 1, 1] for _ in range(self.vertical_line_connection_range)]))
        baselines_img, num_detections = ndimage.label(baselines_map_dilated,
                                                      structure=np.ones([3, 3]))
        baselines_img *= baselines_map
        inds = np.where(baselines_img > 0)
        labels = baselines_img[inds[0], inds[1]]

        for i in range(1, num_detections + 1):
            bl_inds, = np.where(labels == i)
            if len(bl_inds) > 5:
                # go from matrix indexing to image indexing
                pos_all = np.stack([inds[1][bl_inds], inds[0][bl_inds]], axis=1)

                _, indices = np.unique(pos_all[:, 0], return_index=True)
                pos = pos_all[indices]
                x_index = np.argsort(pos[:, 0])
                pos = pos[x_index]

                target_point_count = min(10, pos.shape[0] // 10)
                target_point_count = max(target_point_count, 2)
                selected_pos = np.linspace(
                    0, (pos.shape[0]) - 1, target_point_count).astype(np.int32)

                pos = pos[selected_pos, :]
                pos[0, 0] -= 2  # compensate for endpoint detection overlaps
                pos[-1, 0] += 2

                heights_pred = heights_map[inds[0][bl_inds], inds[1][bl_inds], :]
                heights_pred = np.maximum(heights_pred, 0)
                heights_pred = np.asarray([
                    np.percentile(heights_pred[:, 0], 50),
                    np.percentile(heights_pred[:, 1], 50)
                ])

                b_list.append(self.downsample * pos.astype(float))
                h_list.append([self.downsample * heights_pred[0],
                               self.downsample * heights_pred[1]])

        # sort lines from LEFT to RIGHT
        x_inds = [np.amin(baseline[:, 0]) + 0.0001 * np.random.rand() for baseline in b_list]
        b_list = [b for _, b in sorted(zip(x_inds, b_list))]
        h_list = [h for _, h in sorted(zip(x_inds, h_list))]

        t_list = [baseline_to_textline(b, h) for b, h in zip(b_list, h_list)]

        return b_list, h_list, t_list

    def predict(self, image: torch.Tensor, layout: str) -> Tuple[List[List[Polygon]], List[List[LineString]]]:
        """
        Predicts the baselines and textlines on a given image.

        Args:
            image: torch Tensor of image (channel, width, height)
            layout: path to layout xml file

        Returns:
            predicted textlines and baselines
        """
        _, width, height = image.shape
        baseline_lst: List[List[LineString]] = []
        textline_lst: List[List[Polygon]] = []

        # extract layout information
        mask_regions, text_regions = extract_layout(layout)
        input_image = preprocess_image(image, mask_regions)

        # predict
        input_image = input_image[None].to(self.device)
        pred_gpu = self.model(input_image)  # pylint: disable=not-callable
        pred = pred_gpu.cpu().detach()

        # extract maps
        ascenders = pred[0, 0]
        descenders = pred[0, 1]
        baselines = self.softmax(pred[:, 2:4])[0, 1]
        limits = self.softmax(pred[:, 4:6])[0, 1]
        maps = torch.stack([ascenders, descenders, baselines, limits])

        # resize to image size
        resize = transforms.Resize((width, height), interpolation=InterpolationMode.NEAREST)
        maps = resize(maps)

        for roi in text_regions:
            mask_map = polygon_mask(torch.clone(maps), roi)

            # postprocess from pero
            b_list, h_list, t_list = self.parse(mask_map.permute(1, 2, 0).numpy())
            b_list, h_list, t_list = order_lines_vertical(b_list, h_list, t_list)

            baseline_lst.append([LineString(line[:, ::-1]).simplify(tolerance=1) for line in b_list])
            textline_lst.append([Polygon(poly[:, ::-1]).simplify(tolerance=1) for poly in t_list])

        del pred_gpu, input_image
        torch.cuda.empty_cache()

        return textline_lst, baseline_lst


def get_args() -> argparse.Namespace:
    """
    Defines arguments.

    Returns:
        Namespace with parsed arguments.
    """
    parser = argparse.ArgumentParser(description="predict")
    # pylint: disable=duplicate-code
    parser.add_argument(
        "--input_dir",
        "-i",
        type=str,
        default=None,
        help="path for folder with images. Images need to be jpg."
    )

    # pylint: disable=duplicate-code
    parser.add_argument(
        "--layout_dir",
        "-l",
        type=str,
        default=None,
        help="path for folder with layout xml files."
    )

    # pylint: disable=duplicate-code
    parser.add_argument(
        "--output_dir",
        "-o",
        type=str,
        default=None,
        help="path to the folder where to save the preprocessed files",
    )

    # pylint: disable=duplicate-code
    parser.add_argument(
        "--model",
        "-m",
        type=str,
        default=None,
        help="path to the model file",
    )

    parser.add_argument(
        "--processes",
        "-p",
        type=int,
        default=1,
        help="number of processes for every gpu in use",
    )

    return parser.parse_args()


def main() -> None:
    """Predicts textlines and baselines for all files in given folder."""
    args = get_args()

    input_dir = adjust_path(args.input_dir)
    layout_dir = adjust_path(args.layout_dir)
    output_dir = adjust_path(args.output_dir)

    os.makedirs(args.output_dir, exist_ok=True)

    image_paths = list(glob.glob(f"{input_dir}/*.jpg"))
    layout_xml_paths = [f"{layout_dir}/{os.path.basename(i)[:-4]}.xml" for i in image_paths]
    output_files = [f"{output_dir}/{os.path.basename(i)[:-4]}.xml" for i in image_paths]

    num_gpus = torch.cuda.device_count()
<<<<<<< HEAD
    if num_gpus > 0:
        print(f"Using {num_gpus} gpu device(s).")
    else:
        print("Using cpu.")
=======
    num_processes = args.processes
    print(f"Using {num_gpus} device(s).")
>>>>>>> 0d97afa1

    path_queue: Queue = Queue()
    # put paths in queue
    for image, layout, output_file in zip(image_paths, layout_xml_paths, output_files):
        path_queue.put((image, layout, output_file, False))

<<<<<<< HEAD
    device_ids: List[int] = list(range(num_gpus)) if (torch.cuda.is_available() and num_gpus > 0) else [-1]
    processes = [Process(target=predict, args=(device_ids[i], path_queue, args.model)) for i in range(len(device_ids))]
=======
    device_ids = range(num_gpus) if torch.cuda.is_available() else [0]
    models = [BaselineEngine(model_name=args.model, cuda=device_ids[i % num_gpus]) for i in range(num_gpus * num_processes)]
    processes = [Process(target=predict, args=(models[i], path_queue)) for i in range(num_gpus * num_processes)]
>>>>>>> 0d97afa1
    for process in processes:
        process.start()
    total = len(image_paths)
    # pylint: disable=duplicate-code
    with tqdm(total=path_queue.qsize(), desc="Baseline Prediction", unit="pages") as pbar:
        while not path_queue.empty():
            pbar.n = total - path_queue.qsize()
            pbar.refresh()
            sleep(1)
    for _ in processes:
        path_queue.put(("", "", "", True))
    for process in tqdm(processes, desc="Waiting for processes to end"):
        process.join()


def predict(model: BaselineEngine, path_queue: Queue) -> None:
    """
    Predicts baselines for given image with given layout and writes into outputfile.
    Takes paths from a multiprocessing queue and must be terminated externally when all paths have been processed.
    Args:
        path_queue (Queue): Queue object containing image, layout and output path and info if job is already done
        model (str): Path to model file
    """
    baseline_engine = BaselineEngine(model_name=model, cuda=device)
    while True:
        image_path, layout_xml_path, output_file, done = path_queue.get()
        if done:
            break
<<<<<<< HEAD

        image = torch.tensor(io.imread(image_path)).permute(2, 0, 1) / 256
        textlines, baselines = baseline_engine.predict(image, layout_xml_path)
=======
        image = load_image(image_path)
        textlines, baselines = model.predict(image, layout_xml_path)
>>>>>>> 0d97afa1
        add_baselines(
            layout_xml=layout_xml_path,
            textlines=textlines,
            baselines=baselines,
            output_file=output_file
        )


if __name__ == '__main__':
    set_start_method('spawn')
    main()<|MERGE_RESOLUTION|>--- conflicted
+++ resolved
@@ -461,29 +461,17 @@
     output_files = [f"{output_dir}/{os.path.basename(i)[:-4]}.xml" for i in image_paths]
 
     num_gpus = torch.cuda.device_count()
-<<<<<<< HEAD
-    if num_gpus > 0:
-        print(f"Using {num_gpus} gpu device(s).")
-    else:
-        print("Using cpu.")
-=======
     num_processes = args.processes
     print(f"Using {num_gpus} device(s).")
->>>>>>> 0d97afa1
 
     path_queue: Queue = Queue()
     # put paths in queue
     for image, layout, output_file in zip(image_paths, layout_xml_paths, output_files):
         path_queue.put((image, layout, output_file, False))
 
-<<<<<<< HEAD
-    device_ids: List[int] = list(range(num_gpus)) if (torch.cuda.is_available() and num_gpus > 0) else [-1]
-    processes = [Process(target=predict, args=(device_ids[i], path_queue, args.model)) for i in range(len(device_ids))]
-=======
     device_ids = range(num_gpus) if torch.cuda.is_available() else [0]
     models = [BaselineEngine(model_name=args.model, cuda=device_ids[i % num_gpus]) for i in range(num_gpus * num_processes)]
     processes = [Process(target=predict, args=(models[i], path_queue)) for i in range(num_gpus * num_processes)]
->>>>>>> 0d97afa1
     for process in processes:
         process.start()
     total = len(image_paths)
@@ -507,19 +495,12 @@
         path_queue (Queue): Queue object containing image, layout and output path and info if job is already done
         model (str): Path to model file
     """
-    baseline_engine = BaselineEngine(model_name=model, cuda=device)
     while True:
         image_path, layout_xml_path, output_file, done = path_queue.get()
         if done:
             break
-<<<<<<< HEAD
-
-        image = torch.tensor(io.imread(image_path)).permute(2, 0, 1) / 256
-        textlines, baselines = baseline_engine.predict(image, layout_xml_path)
-=======
         image = load_image(image_path)
         textlines, baselines = model.predict(image, layout_xml_path)
->>>>>>> 0d97afa1
         add_baselines(
             layout_xml=layout_xml_path,
             textlines=textlines,
